import rospy
import os 
from std_msgs.msg import Float32MultiArray
import matplotlib.pyplot as plt
import numpy as np
plt.rcParams['font.family'] = ['FreeSans', 'Helvetica', 'Arial']
plt.rcParams['font.size'] = 14


class Estimator:
    """A base class to represent an estimator.

    This module contains the basic elements of an estimator, on which the
    subsequent DeadReckoning, Kalman Filter, and Extended Kalman Filter classes
    will be based on. A plotting function is provided to visualize the
    estimation results in real time.

    Attributes:
    ----------
        d : float
            Half of the track width (m) of TurtleBot3 Burger.
        r : float
            Wheel radius (m) of the TurtleBot3 Burger.
        u : list
            A list of system inputs, where, for the ith data point u[i],
            u[i][0] is timestamp (s),
            u[i][1] is left wheel rotational speed (rad/s), and
            u[i][2] is right wheel rotational speed (rad/s).
        x : list
            A list of system states, where, for the ith data point x[i],
            x[i][0] is timestamp (s),
            x[i][1] is bearing (rad),
            x[i][2] is translational position in x (m),
            x[i][3] is translational position in y (m),
            x[i][4] is left wheel rotational position (rad), and
            x[i][5] is right wheel rotational position (rad).
        y : list
            A list of system outputs, where, for the ith data point y[i],
            y[i][0] is timestamp (s),
            y[i][1] is translational position in x (m) when freeze_bearing:=true,
            y[i][1] is distance to the landmark (m) when freeze_bearing:=false,
            y[i][2] is translational position in y (m) when freeze_bearing:=true, and
            y[i][2] is relative bearing (rad) w.r.t. the landmark when
            freeze_bearing:=false.
        x_hat : list
            A list of estimated system states. It should follow the same format
            as x.
        dt : float
            Update frequency of the estimator.
        fig : Figure
            matplotlib Figure for real-time plotting.
        axd : dict
            A dictionary of matplotlib Axis for real-time plotting.
        ln* : Line
            matplotlib Line object for ground truth states.
        ln_*_hat : Line
            matplotlib Line object for estimated states.
        canvas_title : str
            Title of the real-time plot, which is chosen to be estimator type.
        sub_u : rospy.Subscriber
            ROS subscriber for system inputs.
        sub_x : rospy.Subscriber
            ROS subscriber for system states.
        sub_y : rospy.Subscriber
            ROS subscriber for system outputs.
        tmr_update : rospy.Timer
            ROS Timer for periodically invoking the estimator's update method.

    Notes
    ----------
        The frozen bearing is pi/4 and the landmark is positioned at (0.5, 0.5).
    """
    # noinspection PyTypeChecker
    def __init__(self):

        self.fig, self.axd = plt.subplot_mosaic(
            [['xy', 'phi'],
             ['xy', 'x'],
             ['xy', 'y'],
             ['xy', 'thl'],
             ['xy', 'thr'],
             ['xy', 'phi_err'],
             ['xy', 'x_err'],
             ['xy', 'y_err'],
             ['xy', 'thl_err'],
             ['xy', 'thr_err']], figsize=(20.0, 15.0))
        
        # Initialize the true and estimated plots
        self.ln_xy, = self.axd['xy'].plot([], 'o-g', linewidth=2, label='True')
        self.ln_xy_hat, = self.axd['xy'].plot([], 'o-c', label='Estimated')
        self.ln_phi, = self.axd['phi'].plot([], 'o-g', linewidth=2, label='True')
        self.ln_phi_hat, = self.axd['phi'].plot([], 'o-c', label='Estimated')
        self.ln_x, = self.axd['x'].plot([], 'o-g', linewidth=2, label='True')
        self.ln_x_hat, = self.axd['x'].plot([], 'o-c', label='Estimated')
        self.ln_y, = self.axd['y'].plot([], 'o-g', linewidth=2, label='True')
        self.ln_y_hat, = self.axd['y'].plot([], 'o-c', label='Estimated')
        self.ln_thl, = self.axd['thl'].plot([], 'o-g', linewidth=2, label='True')
        self.ln_thl_hat, = self.axd['thl'].plot([], 'o-c', label='Estimated')
        self.ln_thr, = self.axd['thr'].plot([], 'o-g', linewidth=2, label='True')
        self.ln_thr_hat, = self.axd['thr'].plot([], 'o-c', label='Estimated')
        
        # Initialize the error plots
        self.ln_phi_err, = self.axd['phi_err'].plot([], 'o-r', label='Error')
        self.ln_x_err, = self.axd['x_err'].plot([], 'o-r', label='Error')
        self.ln_y_err, = self.axd['y_err'].plot([], 'o-r', label='Error')
        self.ln_thl_err, = self.axd['thl_err'].plot([], 'o-r', label='Error')
        self.ln_thr_err, = self.axd['thr_err'].plot([], 'o-r', label='Error')
        
        self.canvas_title = 'N/A'

        self.d = 0.08
        self.r = 0.033
        self.u = []
        self.x = []
        self.y = []
        self.x_hat = []  # Your estimates go here!
        self.dt = 0.1
        self.sub_u = rospy.Subscriber('u', Float32MultiArray, self.callback_u)
        self.sub_x = rospy.Subscriber('x', Float32MultiArray, self.callback_x)
        self.sub_y = rospy.Subscriber('y', Float32MultiArray, self.callback_y)
        self.tmr_update = rospy.Timer(rospy.Duration(self.dt), self.update)
        

    def callback_u(self, msg):
        self.u.append(msg.data)

    def callback_x(self, msg):
        self.x.append(msg.data)
        if len(self.x_hat) == 0:
            self.x_hat.append(msg.data)

    def callback_y(self, msg):
        self.y.append(msg.data)

    def update(self, _):
        raise NotImplementedError

    def plot_init(self):
        self.axd['xy'].set_title(self.canvas_title)
        self.axd['xy'].set_xlabel('x (m)')
        self.axd['xy'].set_ylabel('y (m)')
        self.axd['xy'].set_aspect('equal', adjustable='box')
        self.axd['xy'].legend()
        
        self.axd['phi'].set_ylabel('phi (rad)')
        self.axd['phi'].legend()
        
        self.axd['x'].set_ylabel('x (m)')
        self.axd['x'].legend()
        
        self.axd['y'].set_ylabel('y (m)')
        self.axd['y'].legend()
        
        self.axd['thl'].set_ylabel('theta L (rad)')
        self.axd['thl'].legend()
        
        self.axd['thr'].set_ylabel('theta R (rad)')
        self.axd['thr'].set_xlabel('Time (s)')
        self.axd['thr'].legend()
        
        # Initialize error subplots
        self.axd['phi_err'].set_ylabel('phi error (rad)')
        self.axd['phi_err'].legend()
        
        self.axd['x_err'].set_ylabel('x error (m)')
        self.axd['x_err'].legend()
        
        self.axd['y_err'].set_ylabel('y error (m)')
        self.axd['y_err'].legend()
        
        self.axd['thl_err'].set_ylabel('theta L error (rad)')
        self.axd['thl_err'].legend()
        
        self.axd['thr_err'].set_ylabel('theta R error (rad)')
        self.axd['thr_err'].set_xlabel('Time (s)')
        self.axd['thr_err'].legend()
        
        plt.tight_layout()

    def plot_update(self, _):
        # Update the true and estimated plots
        self.plot_xyline(self.ln_xy, self.x)
        self.plot_xyline(self.ln_xy_hat, self.x_hat)
        self.plot_philine(self.ln_phi, self.x)
        self.plot_philine(self.ln_phi_hat, self.x_hat)
        self.plot_xline(self.ln_x, self.x)
        self.plot_xline(self.ln_x_hat, self.x_hat)
        self.plot_yline(self.ln_y, self.x)
        self.plot_yline(self.ln_y_hat, self.x_hat)
        self.plot_thlline(self.ln_thl, self.x)
        self.plot_thlline(self.ln_thl_hat, self.x_hat)
        self.plot_thrline(self.ln_thr, self.x)
        self.plot_thrline(self.ln_thr_hat, self.x_hat)
        
        # Update the error plots
        self.plot_phi_error(self.ln_phi_err, self.error)
        self.plot_x_error(self.ln_x_err, self.error)
        self.plot_y_error(self.ln_y_err, self.error)
        self.plot_thl_error(self.ln_thl_err, self.error)
        self.plot_thr_error(self.ln_thr_err, self.error)

    def plot_xyline(self, ln, data):
        if len(data):
            x = [d[2] for d in data]
            y = [d[3] for d in data]
            ln.set_data(x, y)
            self.resize_lim(self.axd['xy'], x, y)

    def plot_philine(self, ln, data):
        if len(data):
            t = [d[0] for d in data]
            phi = [d[1] for d in data]
            ln.set_data(t, phi)
            self.resize_lim(self.axd['phi'], t, phi)

    def plot_xline(self, ln, data):
        if len(data):
            t = [d[0] for d in data]
            x = [d[2] for d in data]
            ln.set_data(t, x)
            self.resize_lim(self.axd['x'], t, x)

    def plot_yline(self, ln, data):
        if len(data):
            t = [d[0] for d in data]
            y = [d[3] for d in data]
            ln.set_data(t, y)
            self.resize_lim(self.axd['y'], t, y)

    def plot_thlline(self, ln, data):
        if len(data):
            t = [d[0] for d in data]
            thl = [d[4] for d in data]
            ln.set_data(t, thl)
            self.resize_lim(self.axd['thl'], t, thl)

    def plot_thrline(self, ln, data):
        if len(data):
            t = [d[0] for d in data]
            thr = [d[5] for d in data]
            ln.set_data(t, thr)
            self.resize_lim(self.axd['thr'], t, thr)

    def plot_phi_error(self, ln, error_data):
        if len(error_data):
            t = [d[0] for d in error_data]
            phi_err = [d[1] for d in error_data]
            ln.set_data(t, phi_err)
            self.resize_lim(self.axd['phi_err'], t, phi_err)

    def plot_x_error(self, ln, error_data):
        if len(error_data):
            t = [d[0] for d in error_data]
            x_err = [d[2] for d in error_data]
            ln.set_data(t, x_err)
            self.resize_lim(self.axd['x_err'], t, x_err)

    def plot_y_error(self, ln, error_data):
        if len(error_data):
            t = [d[0] for d in error_data]
            y_err = [d[3] for d in error_data]
            ln.set_data(t, y_err)
            self.resize_lim(self.axd['y_err'], t, y_err)

    def plot_thl_error(self, ln, error_data):
        if len(error_data):
            t = [d[0] for d in error_data]
            thl_err = [d[4] for d in error_data]
            ln.set_data(t, thl_err)
            self.resize_lim(self.axd['thl_err'], t, thl_err)

    def plot_thr_error(self, ln, error_data):
        if len(error_data):
            t = [d[0] for d in error_data]
            thr_err = [d[5] for d in error_data]
            ln.set_data(t, thr_err)
            self.resize_lim(self.axd['thr_err'], t, thr_err)

    # noinspection PyMethodMayBeStatic
    def resize_lim(self, ax, x, y):
        xlim = ax.get_xlim()
        ax.set_xlim([min(min(x) * 1.05, xlim[0]), max(max(x) * 1.05, xlim[1])])
        ylim = ax.get_ylim()
        ax.set_ylim([min(min(y) * 1.05, ylim[0]), max(max(y) * 1.05, ylim[1])])


class OracleObserver(Estimator):
    """Oracle observer which has access to the true state.

    This class is intended as a bare minimum example for you to understand how
    to work with the code.

    Example
    ----------
    To run the oracle observer:
        $ roslaunch proj3_pkg unicycle_bringup.launch \
            estimator_type:=oracle_observer \
            noise_injection:=true \
            freeze_bearing:=false
    """
    def __init__(self):
        super().__init__()
        self.canvas_title = 'Oracle Observer'

    def update(self, _):
        self.x_hat.append(self.x[-1])


class DeadReckoning(Estimator):
    """Dead reckoning estimator.

    Your task is to implement the update method of this class using only the
    u attribute and x0. You will need to build a model of the unicycle model
    with the parameters provided to you in the lab doc. After building the
    model, use the provided inputs to estimate system state over time.

    The method should closely predict the state evolution if the system is
    free of noise. You may use this knowledge to verify your implementation.

    Example
    ----------
    To run dead reckoning:
        $ roslaunch proj3_pkg unicycle_bringup.launch \
            estimator_type:=dead_reckoning \
            noise_injection:=true \
            freeze_bearing:=false
    For debugging, you can simulate a noise-free unicycle model by setting
    noise_injection:=false.
    """
    def __init__(self):
        super().__init__()
        self.canvas_title = 'Dead Reckoning'
        self.r2d_element = self.r / (2*self.d)
    def update(self, _):
        if len(self.x_hat) > 0 and self.x_hat[-1][0] < self.x[-1][0]:

            curr_pos = self.x_hat[-1]
            xdot = np.array([[-self.r2d_element, self.r2d_element],
                            [(self.r/2) * np.cos(curr_pos[1]), (self.r/2) * np.cos(curr_pos[1])],
                            [(self.r/2) * np.sin(curr_pos[1]), (self.r/2) * np.sin(curr_pos[1])],
                            [1, 0],
                            [0, 1]])
            u = self.u[-1][1:]
            delta_x = xdot @ u * self.dt
            new_x = curr_pos[1:] + delta_x
            self.x_hat.append(np.hstack([[curr_pos[0]+self.dt], new_x]))


class KalmanFilter(Estimator):
    """Kalman filter estimator.

    Your task is to implement the update method of this class using the u
    attribute, y attribute, and x0. You will need to build a model of the
    linear unicycle model at the default bearing of pi/4. After building the
    model, use the provided inputs and outputs to estimate system state over
    time via the recursive Kalman filter update rule.

    Attributes:
    ----------
        phid : float
            Default bearing of the turtlebot fixed at pi / 4.

    Example
    ----------
    To run the Kalman filter:
        $ roslaunch proj3_pkg unicycle_bringup.launch \
            estimator_type:=kalman_filter \
            noise_injection:=true \
            freeze_bearing:=true
    """
    def __init__(self):
        super().__init__()
        Qmult = rospy.get_param('Qmult', 1.0)
        Pmult = rospy.get_param('Pmult', 1.0)
        Rmult = rospy.get_param('Rmult', 1.0)
        self.canvas_title = 'Kalman Filter'
        self.phid = np.pi / 4
        self.A = np.eye(4)
        self.B = np.array([[(self.r/2) * np.cos(self.phid), (self.r/2) * np.cos(self.phid)],
                            [(self.r/2) * np.sin(self.phid), (self.r/2) * np.sin(self.phid)],
                            [1, 0],
                            [0, 1]])
        self.C = np.array([[1, 0, 0, 0], [0, 1, 0, 0]])
<<<<<<< HEAD
        self.Q = np.eye(4)
        self.P = np.eye(4) * 100
        self.R = np.eye(2)

=======
        self.Q = np.eye(4) * Qmult
        self.P = np.eye(4) * Pmult
        self.R = np.eye(2) * Rmult
        self.error = []
>>>>>>> ea46f450
    # noinspection DuplicatedCode
    # noinspection PyPep8Naming
    def update(self, _):
        if len(self.x_hat) > 0 and self.x_hat[-1][0] < self.x[-1][0]:
            
            # Step 5: State Extrapolation
            x_hat_new = self.A @ self.x_hat[-1][2:] + (self.B @ self.u[-1][1:]) * self.dt

            # Step 6: Covariance Extrapolation
            self.P = self.A @ self.P @ self.A.T + self.Q

            # Step 7: Kalman Gain
            K = self.P @ self.C.T @ np.linalg.inv(self.C @ self.P @ self.C.T + self.R)
            
            # Step 8: State Update
            x_hat_final = x_hat_new + K @ (self.y[-1][1:] - self.C @ x_hat_new)

            # Step 9: Covariance Update
            self.P = (np.eye(4) - K @ self.C) @ self.P

            self.x_hat.append(np.hstack([[self.x_hat[-1][0]+self.dt, self.phid], x_hat_final]))
            self.error.append(np.abs(self.x_hat[-1] - self.x[-1]))

            print("SAVING TO FILE")
            np.savetxt('xhat1.txt', np.array(self.x_hat))


            save_to_file('/home/cc/ee106b/sp25/class/ee106b-abh/project3/xhat.txt', self.x_hat)
            save_to_file('/home/cc/ee106b/sp25/class/ee106b-abh/project3/x.txt', self.x)

# noinspection PyPep8Naming
class ExtendedKalmanFilter(Estimator):
    """Extended Kalman filter estimator.

    Your task is to implement the update method of this class using the u
    attribute, y attribute, and x0. You will need to build a model of the
    unicycle model and linearize it at every operating point. After building the
    model, use the provided inputs and outputs to estimate system state over
    time via the recursive extended Kalman filter update rule.

    Hint: You may want to reuse your code from DeadReckoning class and
    KalmanFilter class.

    Attributes:
    ----------
        landmark : tuple
            A tuple of the coordinates of the landmark.
            landmark[0] is the x coordinate.
            landmark[1] is the y coordinate.

    Example
    ----------
    To run the extended Kalman filter:
        $ roslaunch proj3_pkg unicycle_bringup.launch \
            estimator_type:=extended_kalman_filter \
            noise_injection:=true \
            freeze_bearing:=false
    """
    def __init__(self):
        super().__init__()
        self.canvas_title = 'Extended Kalman Filter'
        self.landmark = (0.5, 0.5)
        # TODO: Your implementation goes here!
        # You may define the Q, R, and P matrices below.

    # noinspection DuplicatedCode
    def update(self, _):
        if len(self.x_hat) > 0 and self.x_hat[-1][0] < self.x[-1][0]:
            # TODO: Your implementation goes here!
            # You may use self.u, self.y, and self.x[0] for estimation
            raise NotImplementedError


def save_to_file(filename, data):
    """
    Save data to a file in append mode. If the file doesn't exist, create it.
    
    Parameters:
        filename (str): The name of the file to save the data to.
        data (np.ndarray): The data to save.
    """
    # Ensure the data is a NumPy array
    data = np.array(data, dtype=float)
    if os.path.exists(filename):
        os.remove(filename)
    
    # Check if the file exists
    if not os.path.exists(filename):
        print(f"File '{filename}' does not exist. Creating it.")
        # Create the file and write the header (optional)
        with open(filename, 'w') as f:
            f.write("# This file contains data in append mode.\n")
    
    # Append the data to the file
    with open(filename, 'ab') as f:  # 'ab' mode opens the file in binary append mode
        np.savetxt(f, data)
<|MERGE_RESOLUTION|>--- conflicted
+++ resolved
@@ -381,17 +381,11 @@
                             [1, 0],
                             [0, 1]])
         self.C = np.array([[1, 0, 0, 0], [0, 1, 0, 0]])
-<<<<<<< HEAD
-        self.Q = np.eye(4)
-        self.P = np.eye(4) * 100
-        self.R = np.eye(2)
-
-=======
+
         self.Q = np.eye(4) * Qmult
         self.P = np.eye(4) * Pmult
         self.R = np.eye(2) * Rmult
         self.error = []
->>>>>>> ea46f450
     # noinspection DuplicatedCode
     # noinspection PyPep8Naming
     def update(self, _):
