--- conflicted
+++ resolved
@@ -252,31 +252,12 @@
     # noinspection DuplicatedCode
     def update(self, i):
         if len(self.x_hat) > 0: #and self.x_hat[-1][0] < self.x[-1][0]:
-            # You may use self.u, self.y, and self.x[0] for estimation
-<<<<<<< HEAD
             start_time = perf_counter()
             # Step 5: State Extrapolation
             x_new = self.g(self.x[-1], self.u[-1])
             # Step 6: Dynamics Linearization
             self.A = self.approx_A(self.x_hat[-1], self.u[-1])
 
-=======
-            if self.x_hat[-1].shape == (6,):
-                self.x_hat[-1] = self.x_hat[-1][:, np.newaxis]
-            if self.x[-1].shape == (6,):
-                self.x[-1] = self.x[-1][:, np.newaxis]
-            print(self.x_hat[-1].shape)
-            curr_y = self.y[-1][:, np.newaxis]
-            # Step 5: State Extrapolation
-            x_new = self.g(self.x[-1], self.u[-1])
-            print(f"x_new shape: {x_new.shape}")
-
-            # Step 6: Dynamics Linearization
-            self.A = self.approx_A(self.x_hat[-1], self.u[-1])
-            print(f"self.A shape: {self.A.shape}")
-            print(f"self.P shape: {self.P.shape}")
-            print(f"self.Q shape: {self.Q.shape}")
->>>>>>> e3e051b6
             # Step 7: Covariance Extrapolation
             self.P = self.A @ self.P @ self.A.T + self.Q
 
@@ -289,7 +270,6 @@
 
             y = self.y[-1][:, np.newaxis]
             # Step 10:  State Update
-<<<<<<< HEAD
             x_new = x_new + K @ (y - self.h(x_new, self.l))
 
             # Step 11: Covariance Update
@@ -297,19 +277,11 @@
             end_time = perf_counter()
             print(f"TIME: {end_time - start_time}")
             self.x_hat.append(x_new.flatten())
-=======
-            
-            x_new = x_new + K @ (curr_y - self.h(x_new, self.l))
-            print(f"x_new shape: {x_new.shape}")
-            # Step 11: Covariance Update
-            self.P = (np.eye(6) - K @ self.C) @ self.P
-            self.x_hat.append(x_new)
->>>>>>> e3e051b6
+
     
     # God I really hope I coded these right 
 
     def g(self, x, u):
-<<<<<<< HEAD
         return np.array([[x[0] + x[3] * self.dt],
                          [x[1] + x[4] * self.dt],
                          [x[2] + x[5] * self.dt], 
@@ -320,36 +292,13 @@
     def h(self, x, y_obs):
         return np.array([np.sqrt((y_obs[0] - x[0]) ** 2 + y_obs[1] ** 2 + (y_obs[2] - x[2]) ** 2), 
                          x[2]])
-=======
-        u = u[:, np.newaxis]
-        f = (np.array([
-            [x[3][0]],
-            [x[4][0]],
-            [x[5][0]],
-            [0],
-            [-9.8],
-            [0]
-        ])+ np.array([
-            [0, 0],
-            [0, 0],
-            [0, 0],
-            [-np.sin(x[2][0]) / self.m, 0],
-            [np.cos(x[2][0]) / self.m, 0],
-            [0, 1 / self.J]
-        ]) @ u)
-        #print(f"f shape {f.shape}, x shape{x.shape}")
-        return x + f * self.dt
-          
-        # return np.array([[np.sqrt((y_obs[0] - x[0]) ** 2 + y_obs[1] ** 2 + (y_obs[2] - x[2]) ** 2)], 
-        #                  [x[2]]])
->>>>>>> e3e051b6
+
 
     def approx_A(self, x, u):
         print(x.shape, u.shape)
         return np.array([[1, 0, 0, self.dt, 0, 0],
                         [0, 1, 0, 0, self.dt, 0], 
                         [0, 0, 1, 0, 0, self.dt],
-<<<<<<< HEAD
                         [0, 0, (-np.cos(x[2])/self.m) * u[0] * self.dt, 1, 0, 0],
                         [0, 0, (-np.sin(x[2])/self.m) * u[0] * self.dt, 0, 1, 0],
                         [0, 0, 0, 0, 0, 1]])
@@ -358,39 +307,4 @@
         C12 = (-self.l[2] + x[1])/(np.sqrt((self.l[0]-x[0]) ** 2 + self.l[1] ** 2 + (self.l[2] - x[1])))
         # Idk why the fudge it makes it into a list, but the parentheses are mandatory so cope
         return np.array([[C11[0], C12[0], 0, 0, 0, 0],
-                         [0, 0, 1, 0, 0, 0]])
-    # Let's copy these here for my sanity
-    # Attributes:
-        # u : list
-        #     A list of system inputs, where, for the ith data point u[i],
-        #     u[i][1] is the thrust of the quadrotor
-        #     u[i][2] is right wheel rotational speed (rad/s).
-        # x : list
-        #     A list of system states, where, for the ith data point x[i],
-        #     x[i][0] is translational position in x (m),
-        #     x[i][1] is translational position in z (m),
-        #     x[i][2] is the bearing (rad) of the quadrotor
-        #     x[i][3] is translational velocity in x (m/s),
-        #     x[i][4] is translational velocity in z (m/s),
-        #     x[i][5] is angular velocity (rad/s),
-        # y : list
-        #     A list of system outputs, where, for the ith data point y[i],
-        #     y[i][1] is distance to the landmark (m)
-        #     y[i][2] is relative bearing (rad) w.r.t. the landmark
-=======
-                        [0, 0, (-np.cos(x[2][0])/self.m) * u[1] * self.dt, 1, 0, 0],
-                        [0, 0, (-np.sin(x[2][0])/self.m) * u[1] * self.dt, 0, 1, 0],
-                        [0, 0, 0, 0, 0, 1]
-                    ])
-    def approx_C(self, x):
-        r = (np.sqrt((self.l[0]-x[0][0]) ** 2 + self.l[1] ** 2 + (self.l[2] - x[1][0])))
-        return np.array([[(-self.l[0] + x[0][0])/r, (-self.l[2] + x[1][0])/r, 0, 0, 0, 0],
-                         [0, 0, 1, 0, 0, 0]
-                        ])
-
-    def h(self, x, l):
-        return np.array([
-            [(np.sqrt((l[0]-x[0][0]) ** 2 + l[1] ** 2 + (l[2] - x[1][0])))],
-            [x[2][0]]
-        ])
->>>>>>> e3e051b6
+                         [0, 0, 1, 0, 0, 0]])